--- conflicted
+++ resolved
@@ -1,10 +1,6 @@
 Pod::Spec.new do |s|
   s.name             = "MTBBarcodeScanner"
-<<<<<<< HEAD
-  s.version          = "2.1.0"
-=======
   s.version          = "3.0.0"
->>>>>>> 7984e6b8
   s.summary          = "A lightweight, easy-to-use barcode scanning library for iOS 8+."
   s.homepage         = "https://github.com/mikebuss/MTBBarcodeScanner"
   s.license          = 'MIT'
